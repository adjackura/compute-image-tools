--- conflicted
+++ resolved
@@ -110,7 +110,6 @@
 	defer unknown.Release()
 
 	session, err := unknown.QueryInterface(ole.IID_IDispatch)
-<<<<<<< HEAD
 	if err != nil {
 		return nil, err
 	}
@@ -119,8 +118,6 @@
 	// returns IUpdateSearcher
 	// https://msdn.microsoft.com/en-us/library/windows/desktop/aa386515(v=vs.85).aspx
 	searcherRaw, err := session.CallMethod("CreateUpdateSearcher")
-=======
->>>>>>> f51e3814
 	if err != nil {
 		return nil, err
 	}
